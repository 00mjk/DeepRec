--- conflicted
+++ resolved
@@ -192,12 +192,8 @@
       raise TypeError("probability_fn must be callable, saw type: %s" %
                       type(probability_fn).__name__)
     if score_mask_value is None:
-<<<<<<< HEAD
-      score_mask_value = dtypes.as_dtype(self._memory_layer.dtype).as_numpy_dtype(-np.inf)
-=======
       score_mask_value = dtypes.as_dtype(
           self._memory_layer.dtype).as_numpy_dtype(-np.inf)
->>>>>>> c0b8a077
     self._probability_fn = lambda score, prev: (  # pylint:disable=g-long-lambda
         probability_fn(
             _maybe_mask_score(score, memory_sequence_length, score_mask_value),
@@ -1150,13 +1146,9 @@
             % (len(attention_layer_sizes), len(attention_mechanisms)))
       self._attention_layers = tuple(
           layers_core.Dense(
-<<<<<<< HEAD
-              attention_layer_size, name="attention_layer", use_bias=False,
-=======
               attention_layer_size,
               name="attention_layer",
               use_bias=False,
->>>>>>> c0b8a077
               dtype=attention_mechanisms[i].dtype)
           for i, attention_layer_size in enumerate(attention_layer_sizes))
       self._attention_layer_size = sum(attention_layer_sizes)

# Description:
#   Wrap NVIDIA TensorRT (http://developer.nvidia.com/tensorrt) with tensorflow
#   and provide TensorRT operators and converter package.
#   APIs are meant to change over time.

package(default_visibility = ["//tensorflow:__subpackages__"])

licenses(["notice"])  # Apache 2.0

exports_files(["LICENSE"])

load(
    "//tensorflow:tensorflow.bzl",
    "py_test",
    "tf_cc_test",
    "tf_copts",
    "tf_cuda_library",
    "tf_custom_op_library",
    "tf_custom_op_library_additional_deps",
    "tf_gen_op_libs",
    "tf_gen_op_wrapper_py",
)
load("//tensorflow:tensorflow.bzl", "tf_cuda_cc_test")
load("//tensorflow:tensorflow.bzl", "tf_custom_op_py_library")
load("//tensorflow:tensorflow.bzl", "tf_py_wrap_cc")
load(
    "@local_config_tensorrt//:build_defs.bzl",
    "if_tensorrt",
)

tf_cuda_cc_test(
    name = "tensorrt_test_cc",
    size = "small",
    srcs = ["tensorrt_test.cc"],
    tags = [
        "manual",
        "notap",
    ],
    deps = [
        "//tensorflow/core:lib",
        "//tensorflow/core:test",
        "//tensorflow/core:test_main",
    ] + if_tensorrt([
        "@local_config_cuda//cuda:cuda_headers",
        "@local_config_tensorrt//:nv_infer",
    ]),
)

tf_custom_op_library(
    name = "python/ops/_trt_engine_op.so",
    srcs = [
        "ops/trt_calib_op.cc",
        "ops/trt_engine_op.cc",
    ],
    deps = [
        ":trt_shape_function",
        "//tensorflow/core:lib_proto_parsing",
    ] + if_tensorrt([
        "@local_config_tensorrt//:nv_infer",
    ]),
)

tf_cuda_library(
    name = "trt_shape_function",
    srcs = ["shape_fn/trt_shfn.cc"],
    hdrs = ["shape_fn/trt_shfn.h"],
    visibility = ["//visibility:public"],
    deps = [
        ":trt_logging",
        ":trt_plugins",
    ] + if_tensorrt([
        "@local_config_tensorrt//:nv_infer",
    ]) + tf_custom_op_library_additional_deps(),
)

cc_library(
    name = "trt_engine_op_kernel",
    srcs = [
        "kernels/trt_calib_op.cc",
        "kernels/trt_engine_op.cc",
    ],
    hdrs = [
        "kernels/trt_calib_op.h",
        "kernels/trt_engine_op.h",
    ],
    copts = tf_copts(),
    visibility = ["//visibility:public"],
    deps = [
        ":trt_logging",
        ":trt_plugins",
        ":trt_resources",
        "//tensorflow/core:gpu_headers_lib",
        "//tensorflow/core:lib_proto_parsing",
        "//tensorflow/core:stream_executor_headers_lib",
    ] + if_tensorrt([
        "@local_config_tensorrt//:nv_infer",
    ]) + tf_custom_op_library_additional_deps(),
    # TODO(laigd)
    alwayslink = 1,  # buildozer: disable=alwayslink-with-hdrs
)

tf_gen_op_libs(
    op_lib_names = [
        "trt_engine_op",
        "trt_calib_op",
    ],
    deps = if_tensorrt([
        "@local_config_tensorrt//:nv_infer",
    ]),
)

tf_cuda_library(
    name = "trt_logging",
    srcs = ["log/trt_logger.cc"],
    hdrs = ["log/trt_logger.h"],
    visibility = ["//visibility:public"],
    deps = [
        "//tensorflow/core:lib_proto_parsing",
    ] + if_tensorrt([
        "@local_config_tensorrt//:nv_infer",
    ]),
)

tf_gen_op_wrapper_py(
    name = "trt_engine_op",
    gen_locally = True,
    deps = [
        ":trt_calib_op_op_lib",
        ":trt_engine_op_op_lib",
        ":trt_logging",
        ":trt_shape_function",
    ],
)

tf_custom_op_py_library(
    name = "trt_engine_op_loader",
    srcs = ["python/ops/trt_engine_op.py"],
    dso = [
        ":python/ops/_trt_engine_op.so",
    ] + if_tensorrt([
        "@local_config_tensorrt//:nv_infer",
    ]),
    srcs_version = "PY2AND3",
    deps = [
        "//tensorflow/contrib/util:util_py",
        "//tensorflow/python:framework_for_generated_wrappers",
        "//tensorflow/python:resources",
    ],
)

py_library(
    name = "init_py",
    srcs = [
        "__init__.py",
        "python/__init__.py",
    ],
    srcs_version = "PY2AND3",
    deps = [
        ":trt_convert_py",
        ":trt_ops_py",
        "//tensorflow/python:errors",
    ],
)

py_library(
    name = "trt_ops_py",
    srcs_version = "PY2AND3",
    deps = [
        ":trt_engine_op",
        ":trt_engine_op_loader",
    ],
)

py_library(
    name = "trt_convert_py",
    srcs = ["python/trt_convert.py"],
    srcs_version = "PY2AND3",
    deps = [
        ":wrap_conversion",
        "//tensorflow/python:tf_optimizer",
    ],
)

tf_py_wrap_cc(
    name = "wrap_conversion",
    srcs = ["trt_conversion.i"],
    copts = tf_copts(),
    deps = [
        ":trt_conversion",
        ":trt_engine_op_kernel",
        "//tensorflow/core:framework_lite",
        "//util/python:python_headers",
    ],
)

tf_cuda_library(
    name = "trt_resources",
    srcs = [
        "resources/trt_int8_calibrator.cc",
        "resources/trt_resource_manager.cc",
    ],
    hdrs = [
        "resources/trt_int8_calibrator.h",
        "resources/trt_resource_manager.h",
        "resources/trt_resources.h",
    ],
    deps = [
        ":trt_logging",
        "//tensorflow/core:framework_headers_lib",
        "//tensorflow/core:framework_lite",
        "//tensorflow/core:lib_proto_parsing",
    ] + if_tensorrt([
        "@local_config_tensorrt//:nv_infer",
    ]),
)

# Library for the node-level conversion portion of TensorRT operation creation
tf_cuda_library(
    name = "trt_conversion",
    srcs = [
        "convert/convert_graph.cc",
        "convert/convert_nodes.cc",
    ],
    hdrs = [
        "convert/convert_graph.h",
        "convert/convert_nodes.h",
    ],
    deps = [
        ":segment",
        ":trt_plugins",
        ":trt_logging",
        ":trt_resources",
        "//tensorflow/core/grappler:grappler_item",
        "//tensorflow/core/grappler:utils",
        "//tensorflow/core:framework",
        "//tensorflow/core:framework_lite",
        "//tensorflow/core:graph",
        "//tensorflow/core:lib",
        "//tensorflow/core:lib_internal",
        "//tensorflow/core:protos_all_cc",
        "//tensorflow/core/grappler:devices",
        "//tensorflow/core/grappler/clusters:virtual_cluster",
        "//tensorflow/core/grappler/costs:graph_properties",
        "//tensorflow/core/grappler/optimizers:constant_folding",
        "//tensorflow/core/grappler/optimizers:layout_optimizer",
    ] + if_tensorrt([
        "@local_config_tensorrt//:nv_infer",
    ]) + tf_custom_op_library_additional_deps(),
)

# Library for the segmenting portion of TensorRT operation creation
cc_library(
    name = "segment",
    srcs = ["segment/segment.cc"],
    hdrs = [
        "segment/segment.h",
        "segment/union_find.h",
    ],
    linkstatic = 1,
    deps = [
        "//tensorflow/core:graph",
        "//tensorflow/core:lib_proto_parsing",
        "//tensorflow/core:protos_all_cc",
        "@protobuf_archive//:protobuf_headers",
    ],
)

tf_cc_test(
    name = "segment_test",
    size = "small",
    srcs = ["segment/segment_test.cc"],
    deps = [
        ":segment",
        "//tensorflow/c:c_api",
        "//tensorflow/core:lib",
        "//tensorflow/core:protos_all_cc",
        "//tensorflow/core:test",
        "//tensorflow/core:test_main",
    ],
)

<<<<<<< HEAD
# Library for the plugin factory 
tf_cuda_library(
    name = "trt_plugins",
    srcs = [
        "plugin/trt_plugin.cc",
        "plugin/trt_plugin_factory.cc",
        "plugin/trt_plugin_utils.cc",
    ],
    hdrs = [
        "plugin/trt_plugin.h",
        "plugin/trt_plugin_factory.h",
        "plugin/trt_plugin_utils.h",
    ],
    linkstatic = 1,
    deps = [
        "//tensorflow/core:platform_base",
    ] + if_tensorrt([
        "@local_config_tensorrt//:nv_infer",
    ]),
)

tf_cuda_cc_test(
    name = "trt_plugins_test",
    size = "small",
    srcs = ["plugin/trt_plugins_test.cc"],
    deps = [
        ":trt_plugins",
        "//tensorflow/core:test",
        "//tensorflow/core:test_main",
    ] + if_tensorrt([
        "@local_config_cuda//cuda:cuda_headers",
        "@local_config_tensorrt//:nv_infer",
    ]),
=======
py_test(
    name = "tf_trt_integration_test",
    srcs = ["test/tf_trt_integration_test.py"],
    main = "test/tf_trt_integration_test.py",
    srcs_version = "PY2AND3",
    tags = [
        "manual",
        "notap",
    ],
    deps = [
        ":init_py",
        "//tensorflow/python:client_testlib",
        "//tensorflow/python:framework_test_lib",
    ],
>>>>>>> 4ca24c6e
)<|MERGE_RESOLUTION|>--- conflicted
+++ resolved
@@ -279,7 +279,6 @@
     ],
 )
 
-<<<<<<< HEAD
 # Library for the plugin factory 
 tf_cuda_library(
     name = "trt_plugins",
@@ -313,7 +312,8 @@
         "@local_config_cuda//cuda:cuda_headers",
         "@local_config_tensorrt//:nv_infer",
     ]),
-=======
+)
+
 py_test(
     name = "tf_trt_integration_test",
     srcs = ["test/tf_trt_integration_test.py"],
@@ -328,5 +328,4 @@
         "//tensorflow/python:client_testlib",
         "//tensorflow/python:framework_test_lib",
     ],
->>>>>>> 4ca24c6e
 )
--- conflicted
+++ resolved
@@ -11832,8 +11832,6 @@
   }
 }
 op {
-<<<<<<< HEAD
-=======
   name: "FusedPadConv2D"
   input_arg {
     name: "input"
@@ -11888,7 +11886,6 @@
   }
 }
 op {
->>>>>>> e1074f59
   name: "FusedResizeAndPadConv2D"
   input_arg {
     name: "input"
